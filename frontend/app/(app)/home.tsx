// app/home.tsx
import { router, useLocalSearchParams } from 'expo-router';
import {
  useCallback,
  useContext,
  useEffect,
  useMemo,
  useRef,
  useState,
  type ComponentType,
  type FC,
  type ReactNode,
} from 'react';
import {
  ActivityIndicator,
  Animated,
  Platform,
  Pressable,
  RefreshControl,
  View,
  useWindowDimensions,
} from 'react-native';

import { AppCard, AppScreen, Pill, SectionHeader, ScreenHeader } from '@/components/app/shell';
import { toast } from '@/components/toast';
import { Button } from '@/components/ui/button';
import { Input } from '@/components/ui/input';
import { Label } from '@/components/ui/label';
import { Text } from '@/components/ui/text';
import { fetchAlerts, fetchLostItems, fetchReports, formatRelativeTime, type AlertRow, type LostItemDetail, type ReportSummary } from '@/lib/api';
import { cn } from '@/lib/utils';
import { AuthContext } from '@/context/AuthContext';
import { useResponsiveLayout } from '@/hooks/useResponsiveLayout';


import {
  AlertTriangle,
  BellRing,
  CalendarDays,
  ChevronRight,
  ClipboardList,
  Clock,
  FileText,
  Inbox,
  LayoutDashboard,
  Megaphone,
  MessageSquare,
  PackageSearch,
  Shield,
  ShieldPlus,
  SunMedium,
  TrendingDown,
  TrendingUp,
  X,
} from 'lucide-react-native';

type Role = 'citizen' | 'officer';
type IconType = ComponentType<{ size?: number; color?: string }>;
type Tone = 'primary' | 'ring' | 'accent' | 'destructive' | 'foreground';

/** Tailwind tone → class maps (BG/Text variants and faint BG) */
const TONE_BG: Record<Tone, string> = {
  primary: 'bg-primary',
  ring: 'bg-ring',
  accent: 'bg-accent',
  destructive: 'bg-destructive',
  foreground: 'bg-foreground',
};
const TONE_TEXT: Record<Tone, string> = {
  primary: 'text-primary',
  ring: 'text-ring',
  accent: 'text-accent',
  destructive: 'text-destructive',
  foreground: 'text-foreground',
};
const TONE_BG_FAINT: Record<Tone, string> = {
  primary: 'bg-primary/10',
  ring: 'bg-ring/10',
  accent: 'bg-accent/10',
  destructive: 'bg-destructive/10',
  foreground: 'bg-foreground/10',
};

/**
 * Role-aware dashboard screen.
 * - Renders citizen/officer home with mock data and subtle entrance animations.
 * - Provides quick navigation to incidents flows and common actions.
 * - Pulls authenticated profile details to personalise the greeting.
 */
export default function Home() {
  const params = useLocalSearchParams<{ role?: string }>();
  const {
    session,
    isOfficer: officerFromContext,
    profile,
    profileLoading,
    refreshProfile,
  } = useContext(AuthContext);
  const layout = useResponsiveLayout();

  const role = useMemo<Role>(() => {
    if (params.role === 'officer') return 'officer';
    if (params.role === 'citizen') return 'citizen';
    if (profile?.isOfficer) return 'officer';
    return officerFromContext ? 'officer' : 'citizen';
  }, [officerFromContext, params.role, profile?.isOfficer]);

  const roleLabel = role === 'officer' ? 'Officer' : 'Citizen';

  // Greeting + date (local)
  const now = new Date();
  const greeting = getGreeting(now.getHours());
  const dateStr = now.toLocaleDateString(undefined, {
    weekday: 'short',
    month: 'short',
    day: 'numeric',
  });

  const displayName = useMemo(() => {
    if (!profile) return 'neighbor';
    return profile.name?.trim?.() || profile.username || 'neighbor';
  }, [profile]);

  const [alerts, setAlerts] = useState<AlertRow[]>([]);
  const [reports, setReports] = useState<ReportSummary[]>([]);
  const [lostItems, setLostItems] = useState<LostItemDetail[]>([]);
  const [dataLoading, setDataLoading] = useState(false);
  const [dataError, setDataError] = useState<string | null>(null);

  const loadDashboardData = useCallback(async () => {
    if (!session) {
      setReports([]);
      setAlerts([]);
      setLostItems([]);
      return;
    }

    setDataLoading(true);
    setDataError(null);

    const [reportsResult, alertsResult, lostResult] = await Promise.allSettled([
      fetchReports(),
      fetchAlerts(),
      fetchLostItems(),
    ]);

    const failures: string[] = [];

    if (reportsResult.status === 'fulfilled') {
      setReports(reportsResult.value);
    } else {
      failures.push('reports');
    }

    if (alertsResult.status === 'fulfilled') {
      setAlerts(alertsResult.value);
    } else {
      failures.push('alerts');
    }

    if (lostResult.status === 'fulfilled') {
      setLostItems(lostResult.value);
    } else {
      failures.push('lost & found');
    }

    if (failures.length > 0) {
      const message = `Failed to load ${failures.join(', ')} data`;
      setDataError(message);
      toast.error(message);
    }

    setDataLoading(false);
  }, [session]);

  const pendingReports = useMemo(
    () => reports.filter((report) => report.status === 'New' || report.status === 'In Review'),
    [reports],
  );
  const ongoingReports = useMemo(
    () =>
      reports.filter((report) =>
        report.status === 'Approved' ||
        report.status === 'Assigned' ||
        report.status === 'Ongoing',
      ),
    [reports],
  );

  const overview = useMemo(
    () => ({
      pendingReports: pendingReports.length,
      ongoingReports: ongoingReports.length,
    }),
    [pendingReports.length, ongoingReports.length],
  );

  const openLostItems = useMemo(
    () => lostItems.filter((item) => item.status !== 'Returned'),
    [lostItems],
  );

  const officerCounts = useMemo(
    () => ({
      incidents: reports.length,
      lostFound: openLostItems.length,
      alerts: alerts.length,
    }),
    [reports.length, openLostItems.length, alerts.length],
  );

  const citizenCounts = useMemo(
    () => ({
      lostFound: lostItems.length,
      myReports: reports.length,
      alerts: alerts.length,
    }),
    [lostItems.length, reports.length, alerts.length],
  );

  const citizenAlerts = useMemo<ListItem[]>(
    () =>
      alerts.slice(0, 4).map((alert) => ({
        id: alert.id,
        title: alert.title || 'Safety alert',
        meta: [
          formatAlertCategory(alert.type),
          formatRelativeTime(alert.createdAt ?? null),
        ]
          .filter(Boolean)
          .join(' · '),
        icon: alertIconForType(alert.type),
        tone: resolveAlertListTone(alert.type),
      })),
    [alerts],
  );

  const citizenRecent = useMemo<ListItem[]>(() => {
    const items: ListItem[] = [];
    reports.slice(0, 2).forEach((report) => {
      items.push({
        id: `report-${report.id}`,
        title: `Reported: ${report.title}`,
        meta: `${report.status} · ${report.reportedAgo}`,
        icon: FileText,
        tone:
          report.status === 'Resolved'
            ? 'accent'
            : report.status === 'New' || report.status === 'In Review'
            ? 'primary'
            : 'ring',
      });
    });

    if (lostItems.length > 0) {
      const first = lostItems[0];
      items.push({
        id: `lost-${first.id}`,
        title: `Lost item: ${first.name}`,
        meta: [first.status ?? 'New', formatRelativeTime(first.createdAt ?? null)]
          .filter(Boolean)
          .join(' · '),
        icon: PackageSearch,
        tone: 'accent',
      });
    }

    if (alerts.length > 0) {
      const firstAlert = alerts[0];
      items.push({
        id: `alert-${firstAlert.id}`,
        title: `Alert viewed: ${firstAlert.title}`,
        meta: formatRelativeTime(firstAlert.createdAt ?? null),
        icon: BellRing,
        tone: 'ring',
      });
    }

    return items.slice(0, 4);
  }, [reports, lostItems, alerts]);

  const officerQueue = useMemo<ListItem[]>(
    () =>
      reports
        .filter((report) => report.status === 'New' || report.status === 'In Review')
        .slice(0, 4)
        .map((report) => ({
          id: report.id,
          title: report.title,
          meta: `${report.suggestedPriority} · ${report.reportedAgo}`,
          icon: report.suggestedPriority === 'Urgent' ? AlertTriangle : FileText,
          tone: report.suggestedPriority === 'Urgent' ? 'destructive' : 'primary',
        })),
    [reports],
  );

  const safetyAlertsPreviewAll = useMemo<ListItem[]>(
    () =>
      alerts.slice(0, 4).map((alert) => ({
        id: alert.id,
        title: alert.title || 'Safety alert',
        meta: formatRelativeTime(alert.createdAt ?? null),
        icon: Megaphone,
        tone: resolveAlertListTone(alert.type),
      })),
    [alerts],
  );

  // Conditional alert banner
  const showBanner =
    role === 'officer'
      ? officerQueue.some((i) => i.tone === 'destructive')
      : citizenAlerts.some((i) => i.tone === 'destructive');

  // Chatbot (citizen only)
  const [chatOpen, setChatOpen] = useState(false);
  const [chatMessage, setChatMessage] = useState('');

  // Pull-to-refresh (refresh profile and surface subtle motion)
  const [refreshing, setRefreshing] = useState(false);
  const onRefresh = useCallback(() => {
    if (!session) {
      setRefreshing(false);
      return;
    }
    setRefreshing(true);
    Promise.all([
      refreshProfile().catch(() => {
        toast.error('Failed to refresh profile');
      }),
      loadDashboardData().catch(() => {}),
    ]).finally(() => {
      setRefreshing(false);
    });
  }, [session, refreshProfile, loadDashboardData]);

  const onSignOut = () => router.replace('/login');

  useEffect(() => {
    if (profile || profileLoading) return;
    refreshProfile().catch(() => {
      toast.error('Failed to load profile');
    });
  }, [profile, profileLoading, refreshProfile]);

  useEffect(() => {
    loadDashboardData();
  }, [loadDashboardData, role]);

  // KPI trends (simple counts mapped to up-trend chips when data exists)
  const trends = useMemo(
    () => ({
      pendingReports:
        pendingReports.length > 0
          ? { dir: 'up' as const, pct: pendingReports.length, tone: 'primary' as Tone }
          : undefined,
      ongoingReports:
        ongoingReports.length > 0
          ? { dir: 'up' as const, pct: ongoingReports.length, tone: 'ring' as Tone }
          : undefined,
    }),
    [pendingReports.length, ongoingReports.length],
  );

  // Entrance animations
  const headerAnim = useRef(new Animated.Value(0.9)).current;
  const sectionAnims = useRef([0, 1, 2, 3].map(() => new Animated.Value(0.9))).current;

  useEffect(() => {
    Animated.spring(headerAnim, {
      toValue: 1,
      damping: 14,
      stiffness: 160,
      mass: 0.6,
      useNativeDriver: true,
    }).start();

    Animated.stagger(
      90,
      sectionAnims.map((a) =>
        Animated.spring(a, {
          toValue: 1,
          damping: 14,
          stiffness: 160,
          mass: 0.6,
          useNativeDriver: true,
        })
      )
    ).start();
  }, [headerAnim, sectionAnims]);

  const animStyle = (v: Animated.Value) => ({
    opacity: v.interpolate({ inputRange: [0.9, 1], outputRange: [0.95, 1] }),
    transform: [{ translateY: v.interpolate({ inputRange: [0.9, 1], outputRange: [6, 0] }) }],
  });

  // Navigation helpers
  const goIncidentsIndex = () => router.push({ pathname: '/incidents', params: { role } }); // Citizen: report flow index
  const goManageIncidentsPending = () =>
    router.push({ pathname: '/incidents/manage-incidents', params: { role, tab: 'pending' } }); // Officer: land on Pending

  // Lost & Found routes
  const goLostFoundCitizen = () =>
    router.push({ pathname: '/lost-found/citizen', params: { role, tab: 'found' } });

  const goOfficerLostPending = () =>
    router.push({ pathname: '/lost-found/officer-lost', params: { role, tab: 'pending' } });

  const goOfficerFound = () =>
    router.push({ pathname: '/lost-found/officer-found', params: { role } });

  // Safety alerts routes
  const goCitizenAlerts = () => router.push({ pathname: '/alerts/citizen', params: { role } });

  const goManageAlerts = () => router.push({ pathname: '/alerts/manage', params: { role } });

  const goMyReports = () => router.push({ pathname: '/incidents/my-reports', params: { role } });

  return (
    <AppScreen
      scrollViewProps={{
        refreshControl: <RefreshControl refreshing={refreshing} onRefresh={onRefresh} />,
        keyboardShouldPersistTaps: 'handled',
      }}
      contentClassName="flex-1 gap-6"
      floatingAction={
        role === 'citizen' ? (
          <ChatbotWidget
            open={chatOpen}
            onToggle={() => setChatOpen((v) => !v)}
            message={chatMessage}
            setMessage={setChatMessage}
          />
        ) : undefined
      }
    >
      {/* Header + hero */}
      <Animated.View style={animStyle(headerAnim)} className="gap-4">
          <ScreenHeader
            title="Dashboard"
            subtitle={dateStr}
            icon={LayoutDashboard}
            action={<Pill tone="primary" label={roleLabel} />}
          />

              {showBanner ? (
                <AppCard
                  className={cn(
                    'flex-row flex-wrap items-center gap-3 border border-destructive/40',
                    layout.isCozy && 'flex-col items-start text-left',
                  )}
                >
                  <View className="h-10 w-10 items-center justify-center rounded-full bg-destructive/10">
                    <AlertTriangle size={18} color="#B91C1C" />
                  </View>
                  <Text
                    className={cn(
                      'text-[13px] text-destructive',
                      layout.isCozy ? 'text-left' : 'flex-1',
                    )}
                  >
                    If this is an emergency, please call 119 immediately.
                  </Text>
                </AppCard>
              ) : null}

              {dataError ? (
                <AppCard
                  className={cn(
                    'flex-row flex-wrap items-center gap-3 border border-destructive/40 bg-destructive/10 p-4',
                    layout.isCozy && 'flex-col items-start text-left',
                  )}
                >
                  <View className="h-9 w-9 items-center justify-center rounded-full bg-destructive/10">
                    <AlertTriangle size={16} color="#B91C1C" />
                  </View>
                  <View className={cn('gap-1', layout.isCozy ? 'w-full' : 'flex-1')}>
                    <Text className="text-sm font-semibold text-destructive">Some data failed to load</Text>
                    <Text className="text-xs text-destructive/80" numberOfLines={2}>
                      {dataError}
                    </Text>
                  </View>
                  <Button
                    size="sm"
                    variant="secondary"
                    onPress={loadDashboardData}
                    className={cn('h-9 rounded-full px-3', layout.isCozy && 'w-full justify-center')}
                    disabled={dataLoading}
                  >
                    <Text className="text-[12px] text-foreground">Retry</Text>
                  </Button>
                </AppCard>
              ) : null}

              <AppCard className="gap-4">
                <SectionHeader
                  eyebrow="Today"
                  title={`${greeting}, ${displayName}`}
                  description="Here’s what’s happening around your community."
                  trailing={
                    <View className="flex-row items-center gap-2">
                      {profileLoading ? <ActivityIndicator size="small" color="#0F172A" /> : null}
                      <View className="h-10 w-10 items-center justify-center rounded-full bg-primary/10">
                        <SunMedium size={20} color="#0F172A" />
                      </View>
                    </View>
                  }
                />

                <View className="flex-row items-center gap-2 rounded-full bg-muted px-3 py-1">
                  <CalendarDays size={14} color="#0F172A" />
                  <Text className="text-xs font-medium text-muted-foreground">{dateStr}</Text>
                </View>

                <Text className="text-sm text-muted-foreground">
                  Your dashboard adapts for the {roleLabel.toLowerCase()} experience.
                </Text>
              </AppCard>
      </Animated.View>

      {/* Main sections */}
      <View className="gap-6">
          {role === 'officer' ? (
            <>
              <Animated.View style={animStyle(sectionAnims[0])}>
                <Card>
                  <CardHeader title="Overview" tone="ring" />
                      <View
                        className={cn(
                          'mt-3 gap-3',
                          layout.isCozy ? 'flex-col' : 'flex-row',
                        )}
                      >
                        <Kpi
                          label="Pending reports"
                          value={overview.pendingReports}
                          tone="primary"
                          trend={trends.pendingReports}
                        />
                        <Kpi
                          label="Ongoing reports"
                          value={overview.ongoingReports}
                          tone="ring"
                          trend={trends.ongoingReports}
                        />
                      </View>
                    </Card>
                  </Animated.View>

                  <Animated.View style={animStyle(sectionAnims[1])}>
                    <Card>
                      <CardHeader title="Manage" tone="primary" />
                      {/* Order controls left/right columns:
                          0 (left), 1 (right), 2 (left), 3 (right) */}
                      <TileGrid
                        tiles={[
                          {
                            label: 'Manage incidents',
                            icon: Shield,
                            onPress: goManageIncidentsPending,
                            count: officerCounts.incidents,
                          }, // left row 1
                          {
                            label: 'Lost items',
                            icon: PackageSearch,
                            onPress: goOfficerLostPending,
                            variant: 'secondary',
                            count: officerCounts.lostFound,
                          }, // right row 1
                          {
                            label: 'Safety alerts',
                            icon: BellRing,
                            onPress: goManageAlerts,
                            count: officerCounts.alerts,
                          }, // left row 2
                          {
                            label: 'Found items',
                            icon: PackageSearch,
                            onPress: goOfficerFound,
                            variant: 'secondary',
                          }, // right row 2
                        ]}
                      />
                    </Card>
                  </Animated.View>

                  <Animated.View style={animStyle(sectionAnims[2])}>
                    <Card>
                      <CardHeader
                        title="Incoming queue"
                        tone="accent"
                        actionLabel="See all"
                        onAction={goManageIncidentsPending}
                      />
                      <List
                        items={officerQueue}
                        className="mt-2"
                        emptyTitle={dataLoading ? 'Loading queue…' : 'No items in the queue'}
                        emptySubtitle={
                          dataLoading
                            ? 'Syncing the latest incident reports.'
                            : 'You’re all caught up. New reports will appear here.'
                        }
                        emptyIcon={dataLoading ? Clock : Inbox}
                        emptyTone="ring"
                        onItemPress={goManageIncidentsPending}
                      />
                    </Card>
                  </Animated.View>

                  <Animated.View style={animStyle(sectionAnims[3])}>
                    <Card>
                      <CardHeader
                        title="Manage safety alerts"
                        tone="ring"
                        actionLabel="Manage"
                        onAction={goManageAlerts}
                      />
                      <List
                        items={safetyAlertsPreviewAll}
                        className="mt-2"
                        emptyTitle={dataLoading ? 'Loading alerts…' : 'No safety alerts'}
                        emptySubtitle={
                          dataLoading
                            ? 'Retrieving active alerts from the server.'
                            : 'When there’s something new, it’ll show up here.'
                        }
                        emptyIcon={dataLoading ? Clock : Inbox}
                        emptyTone="accent"
                        onItemPress={goManageAlerts}
                      />
                    </Card>
              </Animated.View>
            </>
          ) : (
            <>
              <Animated.View style={animStyle(sectionAnims[0])}>
                <Card>
                      <CardHeader title="Quick actions" tone="primary" />
                      <TileGrid
                        tiles={[
                          { label: 'Report Incident', icon: ShieldPlus, onPress: goIncidentsIndex },
                          {
                            label: 'Lost & Found',
                            icon: PackageSearch,
                            onPress: goLostFoundCitizen,
                            variant: 'secondary',
                            count: citizenCounts.lostFound,
                          },
                          {
                            label: 'My Reports',
                            icon: ClipboardList,
                            onPress: goMyReports,
                            count: citizenCounts.myReports,
                          },
                          {
                            label: 'Safety Alerts',
                            icon: BellRing,
                            onPress: goCitizenAlerts,
                            variant: 'secondary',
                            count: citizenCounts.alerts,
                          },
                        ]}
                      />
                    </Card>
                  </Animated.View>

                  <Animated.View style={animStyle(sectionAnims[1])}>
                    <Card>
                      <CardHeader
                        title="Safety alerts"
                        tone="destructive"
                        actionLabel="See all"
                        onAction={goCitizenAlerts}
                      />
                      {/* Categories removed from preview for a cleaner lis */}
                      <List
                        items={citizenAlerts}
                        className="mt-2"
                        emptyTitle={dataLoading ? 'Loading alerts…' : 'No nearby alerts'}
                        emptySubtitle={
                          dataLoading
                            ? 'Fetching the latest safety notifications.'
                            : 'Great news — nothing urgent in your area.'
                        }
                        emptyIcon={dataLoading ? Clock : Inbox}
                        emptyTone={dataLoading ? 'ring' : 'primary'}
                      />
                    </Card>
                  </Animated.View>

                  <Animated.View style={animStyle(sectionAnims[2])}>
                    <Card>
                      <CardHeader
                        title="Recent activity"
                        tone="ring"
                        actionLabel="View all"
                        onAction={() => {}}
                      />
                      <Timeline
                        items={citizenRecent}
                        className="mt-3"
                        emptyTitle={dataLoading ? 'Loading activity…' : 'No recent activity'}
                        emptySubtitle={
                          dataLoading
                            ? 'Pulling the latest interactions from the server.'
                            : 'Your actions and updates will appear here.'
                        }
                        emptyIcon={dataLoading ? Clock : Inbox}
                        emptyTone="ring"
                      />
                    </Card>
              </Animated.View>
            </>
          )}
      </View>

      <View>
        <Button onPress={onSignOut} size="lg" className="h-12 rounded-xl">
          <Text className="font-semibold text-primary-foreground">Sign out</Text>
        </Button>
      </View>
    </AppScreen>
  );
}

/**
 * Return a local greeting for the given hour.
 * @param hour - 0–23 hour in local time.
 */
function getGreeting(hour: number): 'Good morning' | 'Good afternoon' | 'Good evening' {
  if (hour < 12) return 'Good morning';
  if (hour < 18) return 'Good afternoon';
  return 'Good evening';
}

function formatAlertCategory(type?: string): string {
  if (!type) return 'General';
  return type
    .split(/[_\s-]+/)
    .filter(Boolean)
    .map((part) => part.charAt(0).toUpperCase() + part.slice(1).toLowerCase())
    .join(' ');
}

function resolveAlertListTone(type?: string): Tone {
  if (!type) return 'ring';
  const key = type.toLowerCase();
  if (key.includes('emergency') || key.includes('urgent') || key.includes('critical')) {
    return 'destructive';
  }
  if (key.includes('weather') || key.includes('storm') || key.includes('rain')) {
    return 'primary';
  }
  if (key.includes('maintenance') || key.includes('power') || key.includes('utility')) {
    return 'accent';
  }
  return 'ring';
}

function alertIconForType(type?: string): IconType {
  const key = type?.toLowerCase() ?? '';
  if (key.includes('emergency') || key.includes('critical')) {
    return AlertTriangle;
  }
  if (key.includes('weather') || key.includes('storm') || key.includes('rain')) {
    return BellRing;
  }
  if (key.includes('power') || key.includes('maintenance') || key.includes('utility')) {
    return SunMedium;
  }
  return Megaphone;
}

/* -------------------- UI Partials -------------------- */

/** Card container with standard padding, border, and rounded corners. */
const Card: FC<{ children: ReactNode }> = ({ children }) => <AppCard className="gap-4">{children}</AppCard>;

/**
 * Section header with title, optional action, and tone bar.
 */
const CardHeader: FC<{
  title: string;
  subtitle?: string;
  actionLabel?: string;
  onAction?: () => void;
  tone?: Tone;
  icon?: IconType;
}> = ({ title, subtitle, actionLabel, onAction, tone = 'foreground', icon: IconCmp = Inbox }) => (
  <View className="flex-row items-start justify-between gap-3">
    <View className="flex-row flex-1 items-center gap-3">
      <View className={`h-11 w-11 items-center justify-center rounded-2xl ${TONE_BG_FAINT[tone]}`}>
        <IconCmp size={20} color="#0F172A" />
      </View>
      <View className="flex-1 gap-1">
        <Text className="text-lg font-semibold text-foreground">{title}</Text>
        {subtitle ? <Text className="text-xs text-muted-foreground">{subtitle}</Text> : null}
      </View>
    </View>
    {actionLabel ? (
      <Pressable
        onPress={onAction}
        className="flex-row items-center gap-1 rounded-full bg-muted px-3 py-1"
        android_ripple={{ color: 'rgba(0,0,0,0.04)' }}>
        <Text className="text-[12px] font-semibold text-primary">{actionLabel}</Text>
        <ChevronRight size={14} color="#2563EB" />
      </Pressable>
    ) : null}
  </View>
);

/** Compact trend chip (up/down + %). */
const TrendChip: FC<{ dir: 'up' | 'down'; pct: number; tone: Tone }> = ({ dir, pct, tone }) => (
  <View className={`flex-row items-center gap-1 rounded-full px-3 py-1 ${TONE_BG_FAINT[tone]}`}>
    {dir === 'up' ? <TrendingUp size={14} color="#0F172A" /> : <TrendingDown size={14} color="#0F172A" />}
    <Text className={`text-[12px] font-medium ${TONE_TEXT[tone]}`}>
      {dir === 'up' ? '+' : '-'}
      {pct}%
    </Text>
  </View>
);

/** KPI block with optional trend and progress bar. */
const Kpi: FC<{
  label: string;
  value: number | string;
  tone?: Tone;
  trend?: { dir: 'up' | 'down'; pct: number; tone: Tone; progress?: number };
}> = ({ label, value, tone = 'foreground', trend }) => {
  const progress = trend?.progress;
  const clamped = progress == null ? null : Math.max(0, Math.min(100, progress));

  return (
    <AppCard className="flex-1 gap-3">
      <View className={`h-1 w-12 rounded-full ${TONE_BG[tone]}`} />
      <View className="flex-row items-end justify-between">
        <Text className="text-3xl font-bold text-foreground">{String(value)}</Text>
        {trend ? <TrendChip dir={trend.dir} pct={trend.pct} tone={trend.tone} /> : null}
      </View>
      <Text className="text-xs text-muted-foreground">{label}</Text>
      {clamped != null ? (
        <View className="gap-1">
          <View className="h-2 overflow-hidden rounded-full bg-muted">
            <View className={`h-2 rounded-full ${TONE_BG[tone]}`} style={{ width: `${clamped}%` }} />
          </View>
          <Text className="text-[11px] text-muted-foreground">{clamped}% complete</Text>
        </View>
      ) : null}
    </AppCard>
  );
};

type Tile = {
  label: string;
  icon: IconType;
  onPress?: () => void;
  variant?: 'default' | 'secondary';
  count?: number;
};

/** Responsive 2-column grid of action tiles. */
const TileGrid: FC<{ tiles: Tile[] }> = ({ tiles }) => {
  const layout = useResponsiveLayout();
  const effectiveWidth = Math.min(layout.maxContentWidth, layout.width);
<<<<<<< HEAD
  const singleColumn = effectiveWidth < 320;

  if (singleColumn) {
    return (
      <View className="mt-4 gap-3">
=======
  const singleColumn = effectiveWidth < 420;

  if (singleColumn) {
    return (
      <View className="mt-4 flex-col gap-3">
>>>>>>> 9e733014
        {tiles.map((tile, idx) => (
          <View key={`${tile.label}-${idx}`} className="w-full">
            <IconTileButton {...tile} />
          </View>
        ))}
      </View>
    );
  }

  const rows: Tile[][] = [];
  for (let i = 0; i < tiles.length; i += 2) {
    rows.push(tiles.slice(i, i + 2));
  }

  return (
    <View className="mt-4 flex-col gap-3">
      {rows.map((row, rowIdx) => (
        <View
          key={rowIdx}
          className={cn('flex-row gap-3', layout.isCozy ? 'flex-col' : undefined)}
        >
          {row.map((tile, idx) => (
            <View key={`${tile.label}-${idx}`} className={layout.isCozy ? 'w-full' : 'flex-1'}>
              <IconTileButton {...tile} />
            </View>
          ))}
          {row.length === 1 && !layout.isCozy ? <View className="flex-1" /> : null}
        </View>
      ))}
    </View>
  );
};

/** Action tile button with optional count badge. */
const IconTileButton: FC<Tile> = ({
  label,
  icon: IconCmp,
  onPress,
  variant = 'default',
  count,
}) => {
  const layout = useResponsiveLayout();
  const isSecondary = variant === 'secondary';
  const iconColor = isSecondary ? '#0F172A' : '#1E3A8A';
  const circleTint = isSecondary ? '#E0F2F1' : '#E0EAFF';
  const hasBadge = typeof count === 'number' && count > 0;
  const cardPadding = layout.isCozy ? 'px-5 py-5' : 'px-6 py-6';
  const minHeight = layout.isCozy ? 136 : 148;

  return (
    <Pressable
      onPress={onPress}
      android_ripple={{ color: 'rgba(0,0,0,0.05)', borderless: false }}
      className="w-full active:opacity-95"
      style={({ pressed }) => ({ transform: [{ scale: pressed ? 0.97 : 1 }] })}>
      <AppCard
        translucent={isSecondary}
        className={cn('relative items-center justify-center gap-3', cardPadding)}
        style={{ minHeight }}
      >
        {hasBadge ? <Pill label={String(count)} tone="primary" className="absolute right-4 top-4" /> : null}
        <View
          className="h-14 w-14 items-center justify-center rounded-2xl"
          style={{ backgroundColor: circleTint }}
        >
          <IconCmp size={28} color={iconColor} />
        </View>
        <Text numberOfLines={2} className="text-center text-sm font-semibold leading-tight text-foreground">
          {label}
        </Text>
      </AppCard>
    </Pressable>
  );
};

type ListItem = {
  id: string;
  title: string;
  meta?: string;
  icon: IconType;
  tone: Tone;
  category?: string;
};

/** Empty state block used by list/timeline components. */
const EmptyState: FC<{
  title: string;
  subtitle?: string;
  icon?: IconType;
  tone?: Tone;
}> = ({ title, subtitle, icon: IconCmp = Inbox, tone = 'ring' }) => (
  <View className="items-center justify-center gap-3 py-6">
    <View className={`h-12 w-12 items-center justify-center rounded-full ${TONE_BG_FAINT[tone]}`}>
      <IconCmp size={22} color="#0F172A" />
    </View>
    <Text className="text-sm font-semibold text-foreground">{title}</Text>
    {subtitle ? <Text className="px-4 text-center text-xs text-muted-foreground">{subtitle}</Text> : null}
  </View>
);

/** Generic list with icon, title, and meta; shows empty state when needed, supports onPress per row. */
const List: FC<{
  items: ListItem[];
  className?: string;
  emptyTitle?: string;
  emptySubtitle?: string;
  emptyIcon?: IconType;
  emptyTone?: Tone;
  onItemPress?: (item: ListItem) => void;
}> = ({
  items,
  className,
  emptyTitle = 'Nothing yet.',
  emptySubtitle,
  emptyIcon,
  emptyTone = 'ring',
  onItemPress,
}) => {
  const layout = useResponsiveLayout();
  if (!items || items.length === 0) {
    return (
      <AppCard className={cn('mt-3', className)}>
        <EmptyState title={emptyTitle} subtitle={emptySubtitle} icon={emptyIcon} tone={emptyTone} />
      </AppCard>
    );
  }
  return (
    <View className={cn('mt-3 gap-3', className)}>
      {items.map((it) => {
        const RowContent = (
          <View
            className={cn(
              'flex-row flex-wrap items-center gap-3',
              layout.isCozy ? 'justify-start' : 'justify-between',
            )}
          >
            <View className="min-w-0 flex-1 flex-row flex-wrap items-center gap-3">
              <View className={`h-10 w-10 items-center justify-center rounded-2xl ${TONE_BG_FAINT[it.tone]}`}>
                <it.icon size={20} color="#0F172A" />
              </View>
              <View className="min-w-0 flex-1 gap-1">
                <Text className="text-sm font-medium text-foreground">{it.title}</Text>
                {it.meta ? <Text className={`text-xs ${TONE_TEXT[it.tone]}`}>{it.meta}</Text> : null}
              </View>
            </View>
            <View className="ml-auto flex-row items-center">
              <ChevronRight size={16} color="#94A3B8" />
            </View>
          </View>
        );

        if (onItemPress) {
          return (
            <Pressable
              key={it.id}
              onPress={() => onItemPress(it)}
              android_ripple={{ color: 'rgba(0,0,0,0.05)', borderless: false }}
              className="active:opacity-95"
            >
              <AppCard className="py-4">
                {RowContent}
              </AppCard>
            </Pressable>
          );
        }

        return (
          <AppCard key={it.id} className="py-4">
            {RowContent}
          </AppCard>
        );
      })}
    </View>
  );
};

/** Vertical timeline with bullets and a guiding line; includes empty state. */
const Timeline: FC<{
  items: ListItem[];
  className?: string;
  emptyTitle?: string;
  emptySubtitle?: string;
  emptyIcon?: IconType;
  emptyTone?: Tone;
}> = ({
  items,
  className,
  emptyTitle = 'No recent activity',
  emptySubtitle,
  emptyIcon,
  emptyTone = 'ring',
}) => {
  if (!items || items.length === 0) {
    return (
      <AppCard className={cn('mt-3', className)}>
        <EmptyState title={emptyTitle} subtitle={emptySubtitle} icon={emptyIcon} tone={emptyTone} />
      </AppCard>
    );
  }

  return (
    <View className={cn('mt-3', className)}>
      <View className="relative pl-8">
        <View className="absolute bottom-4 left-3.5 top-2 w-[1px] bg-muted" />
        {items.map((it, idx) => (
          <View key={it.id} className="relative mb-4">
            <View className={`absolute left-2.5 top-3 h-3 w-3 rounded-full ${TONE_BG[it.tone]}`} />
            <AppCard className="ml-4 gap-1 py-3">
              <View className="flex-row items-center gap-2">
                <it.icon size={16} color="#0F172A" />
                <Text className="text-sm font-medium text-foreground">{it.title}</Text>
              </View>
              {it.meta ? <Text className={`text-xs ${TONE_TEXT[it.tone]}`}>{it.meta}</Text> : null}
            </AppCard>
            {idx === items.length - 1 ? <View className="absolute bottom-[-16px] left-3.5 h-4 w-[1px] bg-white/0" /> : null}
          </View>
        ))}
      </View>
    </View>
  );
};

/** Floating chatbot widget (citizen only). */
const ChatbotWidget: FC<{
  open: boolean;
  onToggle: () => void;
  message: string;
  setMessage: (v: string) => void;
}> = ({ open, onToggle, message, setMessage }) => {
  const { width: screenWidth } = useWindowDimensions();
  const contentWidth = Math.max(screenWidth - 40, 0);
  const desiredWidth = Math.max(280, screenWidth - 48);
  const cardWidth = contentWidth > 0 ? Math.min(420, desiredWidth, contentWidth) : Math.min(420, desiredWidth);

  if (!open) {
    return (
      <Button
        onPress={onToggle}
        size="lg"
        className="h-14 w-14 items-center justify-center rounded-full bg-primary shadow-lg shadow-black/20"
      >
        <MessageSquare size={24} color="#FFFFFF" />
      </Button>
    );
  }

  return (
    <AppCard className="max-w-full gap-5 p-6" style={{ width: cardWidth, alignSelf: 'flex-end' }}>
      <View className="flex-row items-center justify-between gap-3">
        <View className="flex-row items-center gap-3">
          <View className="h-10 w-10 items-center justify-center rounded-full bg-primary/10">
            <MessageSquare size={20} color="#0F172A" />
          </View>
          <View>
            <Text className="font-semibold text-foreground">Guardian assistant</Text>
            <Text className="text-[11px] text-muted-foreground">Ask about incidents, lost &amp; found, and alerts.</Text>
          </View>
        </View>
        <Pressable
          onPress={onToggle}
          accessibilityRole="button"
          accessibilityLabel="Close chat"
          className="h-9 w-9 items-center justify-center rounded-full border border-border bg-white"
          android_ripple={{ color: 'rgba(0,0,0,0.06)', borderless: false }}
        >
          <X size={18} color="#0F172A" />
        </Pressable>
      </View>

      <View className="rounded-3xl bg-muted p-5">
        <Text className="text-base leading-relaxed text-muted-foreground">
          Hi! I can help with incidents, lost &amp; found, and safety alerts. Ask me anything.
        </Text>
      </View>

      <View className="flex-row items-center gap-3">
        <Label nativeID="chatInput" className="hidden">
          <Text>Message</Text>
        </Label>
        <Input
          aria-labelledby="chatInput"
          value={message}
          onChangeText={setMessage}
          placeholder="Type your message…"
          className="h-12 flex-1 rounded-full bg-white px-4"
          returnKeyType="send"
          onSubmitEditing={() => setMessage('')}
        />
        <Button onPress={() => setMessage('')} className="h-12 rounded-full px-6">
          <Text className="text-primary-foreground">Send</Text>
        </Button>
      </View>
    </AppCard>
  );
};<|MERGE_RESOLUTION|>--- conflicted
+++ resolved
@@ -863,19 +863,11 @@
 const TileGrid: FC<{ tiles: Tile[] }> = ({ tiles }) => {
   const layout = useResponsiveLayout();
   const effectiveWidth = Math.min(layout.maxContentWidth, layout.width);
-<<<<<<< HEAD
   const singleColumn = effectiveWidth < 320;
 
   if (singleColumn) {
     return (
       <View className="mt-4 gap-3">
-=======
-  const singleColumn = effectiveWidth < 420;
-
-  if (singleColumn) {
-    return (
-      <View className="mt-4 flex-col gap-3">
->>>>>>> 9e733014
         {tiles.map((tile, idx) => (
           <View key={`${tile.label}-${idx}`} className="w-full">
             <IconTileButton {...tile} />
